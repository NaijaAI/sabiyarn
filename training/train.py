--- conflicted
+++ resolved
@@ -11,13 +11,10 @@
 from torch.distributed import init_process_group, destroy_process_group
 from torch.nn import functional as F
 
-<<<<<<< HEAD
 from ..data import prepare
 from ..sabiyarn.model import ModelArgs, SabiYarn
 from ..sabiyarn.moe import MoE
-=======
 from ..sabiyarn.model import ModelArgs, SabiYarn, MoeArgs
->>>>>>> caace4c3
 from ..sabiyarn.differential_attention import DiffAttnArgs
 from ..cut_cross_entropy import linear_cross_entropy
 from .utils import *
