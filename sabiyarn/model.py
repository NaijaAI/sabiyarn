import math
import os
import dataclasses
from dataclasses import dataclass
from typing import Optional, Tuple
from enum import Enum

import torch
import torch.nn.functional as F
from torch import nn

from .memory_reasoning import LogicNetwork
from .differential_attention import DiffAttention, DiffAttnArgs
from .MLA import MLA, MLAConfig, ColumnParallelLinear, RowParallelLinear, linear
from .MHA import SelfAttention, SelfAttnArgs, precompute_freqs_cis


class AttentionType(str, Enum):
    SELF_ATTENTION = "self_attention"
    DIFFERENTIAL_ATTENTION = "differential_attention"
    MLA = "MLA"

class LayerSharingStrategy(Enum):
    ALL_OVER = "repeat_all_over"
    IMMEDIATE = "immediate"
    DEFAULT = "default"
    
def _validate_attention_config(args: 'ModelArgs') -> None:
    """
    Validate attention configuration for consistency.
    
    Args:
        args (ModelArgs): Model configuration parameters.
        
    Raises:
        ValueError: If configuration is invalid.
    """
    if args.attention_type == AttentionType.DIFFERENTIAL_ATTENTION:
        if args.diff_attn_args is None:
            raise ValueError("diff_attn_args must be provided for DIFFERENTIAL_ATTENTION")
        # Validate compatibility
        if args.diff_attn_args.embed_dim != args.dim:
            raise ValueError(f"diff_attn_args.embed_dim ({args.diff_attn_args.embed_dim}) must match args.dim ({args.dim})")
            
    elif args.attention_type == AttentionType.MLA:
        if args.mla_config is None:
            raise ValueError("mla_config must be provided for MLA")
        # Validate compatibility  
        if args.mla_config.hidden_size != args.dim:
            raise ValueError(f"mla_config.hidden_size ({args.mla_config.hidden_size}) must match args.dim ({args.dim})")
        if args.mla_config.num_heads != args.n_heads:
            raise ValueError(f"mla_config.num_heads ({args.mla_config.num_heads}) must match args.n_heads ({args.n_heads})")
    
    # MoE validation
    if args.moe:
        if args.attention_type != AttentionType.MLA:
            raise ValueError("MoE can only be used with MLA attention type")
        
        # Validate MoE parameters
        if args.n_routed_experts <= 0:
            raise ValueError(f"n_routed_experts must be positive, got {args.n_routed_experts}")
        if args.n_activated_experts <= 0:
            raise ValueError(f"n_activated_experts must be positive, got {args.n_activated_experts}")
        if args.n_activated_experts > args.n_routed_experts:
            raise ValueError(f"n_activated_experts ({args.n_activated_experts}) cannot be greater than n_routed_experts ({args.n_routed_experts})")
        if args.moe_inter_dim <= 0:
            raise ValueError(f"moe_inter_dim must be positive, got {args.moe_inter_dim}")
        if args.n_shared_experts < 0:
            raise ValueError(f"n_shared_experts must be non-negative, got {args.n_shared_experts}")
        
        # Distributed training validation
        try:
            import torch.distributed as dist
            if dist.is_initialized():
                world_size = dist.get_world_size()
                if args.n_routed_experts % world_size != 0:
                    raise ValueError(f"n_routed_experts ({args.n_routed_experts}) must be divisible by world_size ({world_size}) for distributed training")
        except ImportError:
            pass  # torch.distributed not available
    
    # Multi-token prediction validation
    if args.multi_token_prediction:
        if args.attention_type != AttentionType.MLA:
            raise ValueError("Multi-token prediction can only be used with MLA attention type")
        if args.num_prediction_tokens <= 0:
            raise ValueError(f"num_prediction_tokens must be positive, got {args.num_prediction_tokens}")
        if args.mtp_loss_weight < 0:
            raise ValueError(f"mtp_loss_weight must be non-negative, got {args.mtp_loss_weight}")


def _detect_distributed_config():
    """
    Auto-detect distributed training configuration from environment.
    
    Returns:
        Tuple[bool, bool, bool, int, int]: (distributed, data_parallel, tensor_parallel, world_size, rank)
    """
    try:
        import torch.distributed as dist
        
        # Check if distributed is initialized
        if dist.is_available() and dist.is_initialized():
            world_size = dist.get_world_size()
            rank = dist.get_rank()
            distributed = world_size > 1
            return distributed, False, False, world_size, rank
        
        # Check environment variables for distributed setup
        if 'WORLD_SIZE' in os.environ or 'LOCAL_WORLD_SIZE' in os.environ:
            world_size = int(os.environ.get('WORLD_SIZE', os.environ.get('LOCAL_WORLD_SIZE', '1')))
            rank = int(os.environ.get('RANK', os.environ.get('LOCAL_RANK', '0')))
            distributed = world_size > 1
            return distributed, False, False, world_size, rank
            
    except ImportError:
        pass
    
    # Check for CUDA availability as fallback
    if torch.cuda.is_available():
        gpu_count = torch.cuda.device_count()
        if gpu_count > 1:
            # Multiple GPUs available but no distributed setup
            print(f"💡 Found {gpu_count} GPUs but no distributed training detected.")
            print("   Consider using torchrun for multi-GPU training.")
        return False, False, False, 1, 0
    
    # Single GPU or CPU
    return False, False, False, 1, 0


def _create_attention(layer_id: int, args: 'ModelArgs') -> nn.Module:
    """
    Factory function to create attention modules based on configuration.
    
    Args:
        layer_id (int): The layer identifier for depth-dependent configurations.
        args (ModelArgs): Model configuration parameters.
    
    Returns:
        nn.Module: The appropriate attention module.
    """
    # Validate configuration first
    _validate_attention_config(args)
    
    if args.attention_type == AttentionType.DIFFERENTIAL_ATTENTION:
        # Create a copy to avoid modifying the original config
        # We know diff_attn_args is not None due to validation
        diff_args = dataclasses.replace(args.diff_attn_args, depth=layer_id)  # type: ignore
        return DiffAttention(diff_args)
    
    elif args.attention_type == AttentionType.MLA:
        # We know mla_config is not None due to validation, but add runtime safety
        if args.mla_config is None:
            raise ValueError("mla_config must be provided for MLA attention type")
        
        return MLA(args.mla_config)
    
    else:  # Default to SELF_ATTENTION
        standard_args = SelfAttnArgs(
            dim=args.dim,
            n_heads=args.n_heads,
            n_kv_heads=args.n_kv_heads,
            max_batch_size=args.max_batch_size,
            max_seq_len=args.max_seq_len
        )
        return SelfAttention(standard_args)


@dataclass
class ModelArgs:
    dim: int = 4096
    n_layers: int = 32
    n_heads: int = 32
    n_kv_heads: Optional[int] = None
    vocab_size: int = -1  # defined later by tokenizer
    multiple_of: int = 256  # make SwiGLU hidden layer size multiple of large power of 2
    ffn_dim_multiplier: Optional[float] = None
    norm_eps: float = 1e-5
    # MoE parameters - only used with MLA
    moe: Optional[bool] = False
    n_routed_experts: int = 8
    n_activated_experts: int = 2
    n_expert_groups: int = 1
    n_limited_groups: int = 1
    route_scale: float = 1.0
    n_shared_experts: int = 1
    moe_inter_dim: int = 2048
    score_function: str = "sigmoid"
    bias_update_speed: float = 0.001
    moe_aux_loss_weight: float = 0.01  # Weight for sequence-wise auxiliary loss

    logic_network: Optional[bool] = False
    max_batch_size: int = 32
    max_seq_len: int = 2048
    use_j: bool = True
    tie_weights: bool = True
    attention_type: str = AttentionType.SELF_ATTENTION
    layer_sharing: LayerSharingStrategy = LayerSharingStrategy.IMMEDIATE
    diff_attn_args: Optional[DiffAttnArgs] = None
    mla_config: Optional[MLAConfig] = None
    
    # Distributed training configuration
    auto_detect_distributed: bool = True
    distributed: bool = False
    data_parallel: bool = False  # For MHA/DiffAttention
    tensor_parallel: bool = False  # For MLA
    world_size: int = 1
    rank: int = 0
    
    # Multi-token prediction parameters (only for MLA)
    multi_token_prediction: bool = False
    num_prediction_tokens: int = 4  # Number of future tokens to predict
    mtp_loss_weight: float = 1.0  # Weighting factor for MTP loss
    mtp_share_embeddings: bool = True  # Share embeddings with main model
    
    # Weight initialization
    init_std: float = 0.006  # DeepSeek paper default
    
    # Layer sharing (MobileLLM-style immediate block-wise repeat)
    layer_sharing: bool = False  # Enable layer sharing
    n_unique_layers: Optional[int] = None  # Number of unique layers (if None, same as n_layers)
    
    def __post_init__(self):
        """Auto-configure distributed settings and validate layer sharing configuration."""
        # Validate layer sharing configuration first
        if self.layer_sharing:
            if self.n_unique_layers is None:
                raise ValueError("n_unique_layers must be specified when layer_sharing is True")
            if self.n_unique_layers <= 0:
                raise ValueError(f"n_unique_layers must be positive, got {self.n_unique_layers}")
            if self.n_unique_layers > self.n_layers:
                raise ValueError(f"n_unique_layers ({self.n_unique_layers}) cannot be greater than n_layers ({self.n_layers})")
            if self.n_layers % self.n_unique_layers != 0:
                raise ValueError(f"n_layers ({self.n_layers}) must be divisible by n_unique_layers ({self.n_unique_layers}) for immediate block-wise repeat")
        
        if self.auto_detect_distributed:
            detected_dist, detected_dp, detected_tp, detected_ws, detected_rank = _detect_distributed_config()
            
            # Only override if not explicitly set
            if not self.distributed:
                self.distributed = detected_dist
                self.world_size = detected_ws
                self.rank = detected_rank
                
                # Auto-choose parallelism strategy based on attention type
                if self.distributed:
                    if self.attention_type == AttentionType.MLA:
                        self.tensor_parallel = True
                        self.data_parallel = False
                        print(f"🔧 Auto-configured: MLA with tensor parallelism ({self.world_size} GPUs)")
                    else:
                        self.tensor_parallel = False
                        self.data_parallel = True
                        print(f"🔧 Auto-configured: {self.attention_type} with data parallelism ({self.world_size} GPUs)")
                else:
                    print("🔧 Auto-configured: Single GPU/CPU mode")


class RMSNorm(torch.nn.Module):
    def __init__(self, dim: int, eps: float = 1e-6):
        """
        Initialize the RMSNorm normalization layer.

        Args:
            dim (int): The dimension of the input tensor.
            eps (float, optional): A small value added to the denominator for numerical stability. Default is 1e-6.

        Attributes:
            eps (float): A small value added to the denominator for numerical stability.
            weight (nn.Parameter): Learnable scaling parameter.

        """
        super().__init__()
        self.eps = eps
        self.weight = nn.Parameter(torch.ones(dim))

    def _norm(self, x):
        """
        Apply the RMSNorm normalization to the input tensor.

        Args:
            x (torch.Tensor): The input tensor.

        Returns:
            torch.Tensor: The normalized tensor.

        """
        return x * torch.rsqrt(x.pow(2).mean(-1, keepdim=True) + self.eps)

    def forward(self, x):
        """
        Forward pass through the RMSNorm layer.

        Args:
            x (torch.Tensor): The input tensor.

        Returns:
            torch.Tensor: The output tensor after applying RMSNorm.

        """
        output = self._norm(x.float()).type_as(x)
        return output * self.weight


class FeedForward(nn.Module):
    def __init__(
        self,
        dim: int,
        hidden_dim: int,
        multiple_of: int,
        ffn_dim_multiplier: Optional[float],
    ):
        """
        Initialize the FeedForward module.

        Args:
            dim (int): Input dimension.
            hidden_dim (int): Hidden dimension of the feedforward layer.
            multiple_of (int): Value to ensure hidden dimension is a multiple of this value.
            ffn_dim_multiplier (float, optional): Custom multiplier for hidden dimension. Defaults to None.

        Attributes:
            w1 (ColumnParallelLinear): Linear transformation for the first layer.
            w2 (nn.Linear): Linear transformation for the second layer.
            w3 (ColumnParallelLinear): Linear transformation for the third layer.

        """
        super().__init__()
        hidden_dim = int(2 * hidden_dim / 3)
        # custom dim factor multiplier
        if ffn_dim_multiplier is not None:
            hidden_dim = int(ffn_dim_multiplier * hidden_dim)
        hidden_dim = multiple_of * ((hidden_dim + multiple_of - 1) // multiple_of)

        self.w1 = nn.Linear(
            dim,
            hidden_dim,
            bias=False,
        )
        self.w2 = nn.Linear(
            hidden_dim,
            dim,
            bias=False,
        )
        self.w3 = nn.Linear(
            dim,
            hidden_dim,
            bias=False,
        )

    def forward(self, x):
        return self.w2(F.silu(self.w1(x)) * self.w3(x))


class MultiTokenPredictor(nn.Module):
    """
    Multi-Token Prediction module following DeepSeek's architecture.
    Uses a single transformer block as per the original design.
    """
    def __init__(self, args: 'ModelArgs'):
        super().__init__()
        self.dim = args.dim
        self.num_prediction_tokens = args.num_prediction_tokens
        
        # RMS norms for input embedding and transformer output
        self.input_embedding_norm = RMSNorm(args.dim, eps=args.norm_eps)
        self.transformer_output_norm = RMSNorm(args.dim, eps=args.norm_eps)
        
        # Linear projection after concatenation
        # Input: concatenated [normalized_embedding, normalized_transformer_output]
        # Output: projected features for MTP transformer
        projection_input_dim = 2 * args.dim  # Concatenated features
        self.projection = nn.Linear(projection_input_dim, args.dim, bias=False)
        
        # Single MTP transformer block - use TransformerBlock for consistent initialization
        self.mtp_transformer_block = TransformerBlock(0, args)
        
        # Final norm
        self.output_norm = RMSNorm(args.dim, eps=args.norm_eps)
        
        # Multi-token output heads (if not sharing embeddings)
        if not args.mtp_share_embeddings:
            self.output_heads = nn.ModuleList([
                nn.Linear(args.dim, args.vocab_size, bias=False)
                for _ in range(self.num_prediction_tokens)
            ])
        else:
            self.output_heads = None
    
    def forward(self, 
                input_embeddings: torch.Tensor, 
                transformer_output: torch.Tensor,
                start_pos: int,
                freqs_cis: torch.Tensor,
                lm_head: Optional[nn.Linear] = None,
                mask: Optional[torch.Tensor] = None) -> torch.Tensor:
        """
        Args:
            input_embeddings: (batch_size, seq_len, dim) - Original input embeddings
            transformer_output: (batch_size, seq_len, dim) - Output from main transformer
            start_pos: Starting position for attention caching
            freqs_cis: Frequency embeddings for rotary attention
            lm_head: Shared LM head if using shared embeddings
            mask: Attention mask
            
        Returns:
            multi_token_logits: (batch_size, seq_len, num_prediction_tokens, vocab_size)
        """
        batch_size, seq_len, dim = input_embeddings.shape
        
        # Step 1: Normalize input embedding and transformer output
        norm_input_emb = self.input_embedding_norm(input_embeddings)
        norm_transformer_out = self.transformer_output_norm(transformer_output)
        
        # Step 2: Concatenate normalized features
        concatenated = torch.cat([norm_input_emb, norm_transformer_out], dim=-1)
        
        # Step 3: Linear projection
        projected = self.projection(concatenated)
        
        # Step 4: Pass through single MTP transformer block
        mtp_output = self.mtp_transformer_block(projected, start_pos, freqs_cis, mask)
        
        # Step 5: Final normalization
        mtp_output = self.output_norm(mtp_output)
        
        # Step 6: Generate multi-token predictions
        if self.output_heads is None and lm_head is not None:
            # Use shared LM head - need to distinguish different prediction positions
            multi_token_logits = []
            for i in range(self.num_prediction_tokens):

                logits = lm_head(mtp_output)
                multi_token_logits.append(logits)
            multi_token_logits = torch.stack(multi_token_logits, dim=2)
        else:
            # Use separate heads for each prediction position
            if self.output_heads is None:
                raise ValueError("output_heads should not be None when not sharing embeddings")
            
            multi_token_logits = []
            for i, head in enumerate(self.output_heads):
                logits = head(mtp_output)
                multi_token_logits.append(logits)
            multi_token_logits = torch.stack(multi_token_logits, dim=2)
        
        return multi_token_logits


class TransformerBlock(nn.Module):
    def __init__(
        self,
        layer_id: int,
        args: ModelArgs,
        use_j_linear: bool = False
    ):
        """
        Initialize a unified TransformerBlock.

        Args:
            layer_id (int): Identifier for the layer.
            args (ModelArgs): Model configuration parameters.
            use_j_linear (bool): Whether to include the J linear transformation.

        Attributes:
            n_heads (int): Number of attention heads.
            dim (int): Dimension size of the model.
            head_dim (int): Dimension size of each attention head.
            attention (nn.Module): Attention module.
            feed_forward (nn.Module): FeedForward module.
            layer_id (int): Identifier for the layer.
            attention_norm (RMSNorm): Layer normalization for attention output.
            ffn_norm (RMSNorm): Layer normalization for feedforward output.
            linear_j (Optional[nn.Linear]): Optional J linear transformation.
            logic_gate (Optional[LogicNetwork]): Optional logic network gate.
            use_logic_network (bool): Whether logic network is enabled.
        """
        super().__init__()
        self.n_heads = args.n_heads
        self.dim = args.dim
        self.head_dim = args.dim // args.n_heads
        self.layer_id = layer_id
        self.use_j_linear = use_j_linear
        
        # Create attention using factory function
        self.attention = _create_attention(layer_id, args)
        
        # Optional J linear transformation
        if use_j_linear:
            self.linear_j = nn.Linear(args.dim, args.dim)
        else:
            self.linear_j = None
        
        # Create feed forward - MoE only used with MLA attention
        if args.moe and args.attention_type == AttentionType.MLA:
            # Import MoE only when needed to avoid circular import
            from .moe import MoE
            self.feed_forward = MoE(args)
        else:
            self.feed_forward = FeedForward(
                dim=args.dim,
                hidden_dim=4 * args.dim,
                multiple_of=args.multiple_of,
                ffn_dim_multiplier=args.ffn_dim_multiplier,
            )

        # Optional logic network
        if args.logic_network:
            self.logic_gate = LogicNetwork(args.dim)
            self.use_logic_network = True
        else:
            self.logic_gate = None
            self.use_logic_network = False

        # Normalization layers
        self.attention_norm = RMSNorm(args.dim, eps=args.norm_eps)
        self.ffn_norm = RMSNorm(args.dim, eps=args.norm_eps)

    def forward(
        self,
        x: torch.Tensor,
        start_pos: int,
        freqs_cis: Optional[torch.Tensor] = None,
        mask: Optional[torch.Tensor] = None,
    ):
        """
        Perform a forward pass through the TransformerBlock.

        Args:
            x (torch.Tensor): Input tensor.
            start_pos (int): Starting position for attention caching.
            freqs_cis (Optional[torch.Tensor]): Precomputed cosine and sine frequencies.
            mask (Optional[torch.Tensor]): Masking tensor for attention.

        Returns:
            torch.Tensor: Output tensor after applying attention and feedforward layers.
        """
        if isinstance(self.attention, MLA):
            # MLA handles normalization internally and has different signature
            h = x + self.attention(x, start_pos, freqs_cis, mask)[0]  # Take output, ignore scores
        else:
            # Standard attention flow
            x_norm = self.attention_norm(x)
            attn_out = self.attention(x_norm, start_pos, freqs_cis, mask)
            
            if self.use_j_linear and self.linear_j is not None:
                # TransformerBlockJ: attention + J linear
                h = x + attn_out + self.linear_j(x_norm)
            else:
                # Standard TransformerBlock: just attention
                h = x + attn_out

        # Apply logic network if enabled
        if self.use_logic_network and self.logic_gate is not None:
            h = h * self.logic_gate(h)

        # Feed forward
        out = h + self.feed_forward(self.ffn_norm(h))
        return out


class SabiYarn(nn.Module):
    def __init__(self, params: ModelArgs):
        """
        Initialize a Transformer model.

        Args:
            params (ModelArgs): Model configuration parameters.
            diff_attn_Args( DiffAttnArgs): configuration parameters for Differential Attention.

        Attributes:
            params (ModelArgs): Model configuration parameters.
            vocab_size (int): Vocabulary size.
            n_layers (int): Number of layers in the model.
            tok_embeddings (ParallelEmbedding): Token embeddings.
            layers (torch.nn.ModuleList): List of Transformer blocks.
            norm (RMSNorm): Layer normalization for the model output.
            output (ColumnParallelLinear): Linear layer for final output.
            freqs_cis (torch.Tensor): Precomputed cosine and sine frequencies.

        """
        super().__init__()
        self.params = params
        self.vocab_size = params.vocab_size
        self.n_layers = params.n_layers

        self.tok_embeddings = nn.Embedding(
            params.vocab_size,
            params.dim,
        )
<<<<<<< HEAD

        # Create layers with optional layer sharing 
=======
        self.layer_sharing_strategy = params.layer_sharing_strategy
        
        # Create layers with optional layer sharing (MobileLLM-style immediate block-wise repeat)
>>>>>>> caace4c3
        if params.layer_sharing:
            # Create only unique layers
            self.unique_layers = torch.nn.ModuleList()
            # Safe to assert since validation in __post_init__ ensures n_unique_layers is not None when layer_sharing is True
            assert params.n_unique_layers is not None, "n_unique_layers should not be None when layer_sharing is True"
            self.n_unique_layers = params.n_unique_layers
            self.repeat_factor = params.n_layers // self.n_unique_layers
            
            for layer_id in range(self.n_unique_layers):
                self.unique_layers.append(TransformerBlock(layer_id, params, use_j_linear=params.use_j))
            
            if self.layer_sharing_strategy == LayerSharingStrategy.ALL_OVER:
                # Create execution mapping for immediate block-wise repeat
                self.layer_execution_order = []
                for _ in range(self.repeat_factor):
                    for unique_id in range(self.n_unique_layers):
                        self.layer_execution_order.append(unique_id)
                
            elif self.layer_sharing_strategy == LayerSharingStrategy.IMMEDIATE:
                # Create execution order: immediate block-wise sharing
                # This will repeat each group of unique layers in sequence
                self.layer_execution_order = [
                    unique_id
                    for unique_id in range(self.n_unique_layers)
                    for _ in range(self.repeat_factor)
                ]
                
        else:
            # Traditional: each layer is unique
            self.layers = torch.nn.ModuleList()
            for layer_id in range(self.n_layers):
                self.layers.append(TransformerBlock(layer_id, params, use_j_linear=params.use_j))
            self.layer_execution_order = [unique_id for unique_id in self.layers]

        self.norm = RMSNorm(params.dim, eps=params.norm_eps)
        self.lm_head = nn.Linear(
            params.dim,
            params.vocab_size,
            bias=False,
        )
        if params.tie_weights == True:
            self.lm_head.weight = self.tok_embeddings.weight

        # Multi-token prediction module (only for MLA)
        if params.multi_token_prediction and params.attention_type == AttentionType.MLA:
            self.multi_token_predictor = MultiTokenPredictor(params)
            self.use_multi_token = True
        else:
            self.multi_token_predictor = None
            self.use_multi_token = False

        # Initialize weights following DeepSeek paper recommendations
        self.apply(self._init_weights)

        # Precompute frequencies for non-MLA attention types
        if params.attention_type == AttentionType.SELF_ATTENTION:
            from .MHA import precompute_freqs_cis
            self.freqs_cis = precompute_freqs_cis(
                self.params.dim // self.params.n_heads,
                self.params.max_seq_len * 2,
            )
        elif params.attention_type == AttentionType.DIFFERENTIAL_ATTENTION:
            if params.diff_attn_args is None:
                raise ValueError("diff_attn_args must be provided for DIFFERENTIAL_ATTENTION")
            from .differential_attention import precompute_freqs_cis
            self.freqs_cis = precompute_freqs_cis(
                # Differential attention uses half the head_dim for key and query vectors
                self.params.diff_attn_args.embed_dim  # type: ignore
                // self.params.diff_attn_args.n_heads  # type: ignore
                // 2,
                self.params.max_seq_len * 2,
            )
        elif params.attention_type == AttentionType.MLA:
            # MLA precomputes its own frequencies internally
            from .MLA import precompute_freqs_cis
            if params.mla_config is None:
                raise ValueError("mla_config must be provided for MLA")
            self.freqs_cis = precompute_freqs_cis(params.mla_config)
        else:
            self.freqs_cis = None

    def _init_weights(self, module):
        """Initialize weights following DeepSeek paper recommendations."""
        # Handle standard PyTorch layers
        if isinstance(module, nn.Linear):
            torch.nn.init.normal_(module.weight, mean=0.0, std=self.params.init_std)
            if module.bias is not None:
                torch.nn.init.zeros_(module.bias)
        elif isinstance(module, nn.Embedding):
            torch.nn.init.normal_(module.weight, mean=0.0, std=self.params.init_std)
        
        # Handle MLA custom linear layers
        from .MLA import Linear, ColumnParallelLinear, RowParallelLinear
        if isinstance(module, (Linear, ColumnParallelLinear, RowParallelLinear)):
            torch.nn.init.normal_(module.weight, mean=0.0, std=self.params.init_std)
            if module.bias is not None:
                torch.nn.init.zeros_(module.bias)
            # Initialize scale parameter for quantized weights
            if hasattr(module, 'scale') and module.scale is not None:
                torch.nn.init.ones_(module.scale)

    def get_model_size(self):
        # Calculate number of trainable parameters
        trainable_params = sum(p.numel() for p in self.parameters() if p.requires_grad)
        
        if self.params.layer_sharing:
            # Calculate effective vs actual depth
            effective_depth = self.params.n_layers
            actual_unique_layers = self.n_unique_layers
            memory_efficiency = f"{actual_unique_layers}×{self.repeat_factor} layers"
            return f"Trainable parameters: {trainable_params//1e6}M (Layer sharing: {memory_efficiency}, effective depth: {effective_depth})"
        else:
            return f"Trainable parameters: {trainable_params//1e6}M"

    def forward(self, tokens: torch.Tensor, start_pos: int, mask=None, return_multi_token=None):
        """
        Perform a forward pass through the Transformer model.

        Args:
            tokens (torch.Tensor): Input token indices.
            start_pos (int): Starting position for attention caching.
            mask (Optional[torch.Tensor]): Attention mask.
            return_multi_token (Optional[bool]): Whether to return multi-token predictions.
                                               If None, uses self.use_multi_token

        Returns:
            Tuple or Triple: 
                - If MTP disabled: (hidden_states, logits)
                - If MTP enabled: (hidden_states, logits, multi_token_logits)
        """
        _bsz, seqlen = tokens.shape
        
        # Get input embeddings (needed for MTP)
        input_embeddings = self.tok_embeddings(tokens)
        h = input_embeddings
        
        # Prepare frequencies and mask based on attention type
        if self.params.attention_type == AttentionType.MLA:
            # MLA uses its own frequency computation
            freqs_cis = self.freqs_cis
        else:
            # For non-MLA attention, slice pre-computed frequencies
            if self.freqs_cis is not None:
                self.freqs_cis = self.freqs_cis.to(h.device)
                freqs_cis = self.freqs_cis[start_pos : start_pos + seqlen]
            else:
                freqs_cis = None

            # Create causal mask if none provided
            if mask is None and seqlen > 1:
                mask = torch.full((seqlen, seqlen), float("-inf"), device=tokens.device)
                mask = torch.triu(mask, diagonal=1)
                mask = torch.hstack(
                    [torch.zeros((seqlen, start_pos), device=tokens.device), mask]
                ).type_as(h)

        # Forward through layers
        if self.params.layer_sharing:
            # Layer sharing: use immediate block-wise repeat
            for unique_layer_id in self.layer_execution_order:
                layer = self.unique_layers[unique_layer_id]
                h = layer(h, start_pos, freqs_cis, mask)
        else:
            # Traditional: each layer is unique
            for layer in self.layers:
                h = layer(h, start_pos, freqs_cis, mask)
        
        # Main transformer output (needed for MTP)
        transformer_output = h
        hidden_states = self.norm(h)
        
        # Standard next-token prediction
        logits = self.lm_head(hidden_states).float()
        
        # Multi-token prediction
        multi_token_logits = None
        if return_multi_token or (return_multi_token is None and self.use_multi_token):
            if self.multi_token_predictor is not None:
                multi_token_logits = self.multi_token_predictor(
                    input_embeddings=input_embeddings,
                    transformer_output=transformer_output,
                    start_pos=start_pos,
                    freqs_cis=freqs_cis,
                    lm_head=self.lm_head if self.params.mtp_share_embeddings else None,
                    mask=mask
                )

        # Handle distributed training (existing logic)
        if (self.params.attention_type == AttentionType.MLA and 
            self.params.tensor_parallel and 
            self.params.world_size > 1):
            import torch.distributed as dist
            all_logits = [torch.empty_like(logits) for _ in range(self.params.world_size)]
            dist.all_gather(all_logits, logits)
            logits = torch.cat(all_logits, dim=-1)
            
          
            if multi_token_logits is not None:
                # Gather multi-token logits across devices
                all_multi_logits = [torch.empty_like(multi_token_logits) for _ in range(self.params.world_size)]
                dist.all_gather(all_multi_logits, multi_token_logits)
                multi_token_logits = torch.cat(all_multi_logits, dim=-1)
        
        if multi_token_logits is not None:
            return hidden_states, logits, multi_token_logits
        else:
            return hidden_states, logits


    @torch.no_grad()
    def generate(self, idx, max_new_tokens, temperature=1.0, top_k=None, use_multi_token=False):
        """
        Generate text using the model.
        Args:
            idx: Input token indices (batch_size, seq_len)
            max_new_tokens: Maximum number of new tokens to generate
            temperature: Sampling temperature
            top_k: Top-k sampling parameter
            use_multi_token: Whether to use multi-token prediction for faster generation
        """
        for _ in range(max_new_tokens):
            # if the sequence context is growing too long we must crop it at block_size
            idx_cond = (
                idx
                if idx.size(1) <= self.params.max_seq_len
                else idx[:, -self.params.max_seq_len :]
            )
            
            # forward the model to get the logits for the index in the sequence
            if use_multi_token and self.use_multi_token:
                _, logits, multi_token_logits = self(idx_cond, start_pos=0, return_multi_token=True)
                
                logits = logits[:, -1, :] / temperature

            else:
                _, logits = self(idx_cond, start_pos=0)
              
                logits = logits[:, -1, :] / temperature
            
            if top_k is not None:
                v, _ = torch.topk(logits, min(top_k, logits.size(-1)))
                logits[logits < v[:, [-1]]] = -float("Inf")
            probs = F.softmax(logits, dim=-1)
            idx_next = torch.multinomial(probs, num_samples=1)
            idx = torch.cat((idx, idx_next), dim=1)

        return idx


<|MERGE_RESOLUTION|>--- conflicted
+++ resolved
@@ -588,14 +588,8 @@
             params.vocab_size,
             params.dim,
         )
-<<<<<<< HEAD
 
         # Create layers with optional layer sharing 
-=======
-        self.layer_sharing_strategy = params.layer_sharing_strategy
-        
-        # Create layers with optional layer sharing (MobileLLM-style immediate block-wise repeat)
->>>>>>> caace4c3
         if params.layer_sharing:
             # Create only unique layers
             self.unique_layers = torch.nn.ModuleList()
