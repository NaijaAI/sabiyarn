name: Test Model

on:
  push:
<<<<<<< HEAD
    branches: sam_mla
=======
    branches: main
>>>>>>> 1e4d9539
  pull_request:
    branches: main

jobs:
  test:
    runs-on: ubuntu-latest
    steps:
      - uses: actions/checkout@v3
      - name: Set up Python
        uses: actions/setup-python@v4
        with:
          python-version: '3.10'
      - name: Install dependencies
        run: |
          pip install -r requirements.txt
          pip install pytest modal

      - name: Setup Modal
        run: modal token set --token-id ${{ secrets.MODAL_TOKEN_ID }} --token-secret ${{ secrets.MODAL_TOKEN_SECRET }}
     
<<<<<<< HEAD
      - name: Run tests on Modal GPU
        run: modal run tests/modal_test_runner.py
=======
      - name: Run tests
        run: modal run tests/test_features.py
>>>>>>> 1e4d9539
<|MERGE_RESOLUTION|>--- conflicted
+++ resolved
@@ -2,11 +2,7 @@
 
 on:
   push:
-<<<<<<< HEAD
-    branches: sam_mla
-=======
     branches: main
->>>>>>> 1e4d9539
   pull_request:
     branches: main
 
@@ -27,10 +23,5 @@
       - name: Setup Modal
         run: modal token set --token-id ${{ secrets.MODAL_TOKEN_ID }} --token-secret ${{ secrets.MODAL_TOKEN_SECRET }}
      
-<<<<<<< HEAD
       - name: Run tests on Modal GPU
-        run: modal run tests/modal_test_runner.py
-=======
-      - name: Run tests
-        run: modal run tests/test_features.py
->>>>>>> 1e4d9539
+        run: modal run tests/modal_test_runner.py